--- conflicted
+++ resolved
@@ -12,14 +12,10 @@
 from speechbrain.augment.time_domain import Resample
 from speechbrain.dataio.dataio import read_audio, read_audio_info
 from speechbrain.inference.speaker import EncoderClassifier
-<<<<<<< HEAD
 from TTS.api import TTS
 from transformers import AutoModelForSpeechSeq2Seq, AutoProcessor, pipeline
 from datasets import Dataset
-=======
 import opensmile
-
->>>>>>> 9c18470e
 
 class Audio:
     def __init__(self, signal: torch.tensor, sample_rate: int) -> None:
@@ -160,12 +156,9 @@
     n_mels: int = 20,
     n_coeff: int = 20,
     compute_deltas: bool = True,
-<<<<<<< HEAD
     output_format = "pt",
-=======
     opensmile_feature_set: opensmile.FeatureSet = opensmile.FeatureSet.eGeMAPSv02,
     opensmile_feature_level: opensmile.FeatureLevel = opensmile.FeatureLevel.Functionals
->>>>>>> 9c18470e
 ) -> ty.Tuple[dict, Path]:
     """Compute features from audio file
 
