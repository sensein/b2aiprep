import logging

import click

<<<<<<< HEAD
from b2aiprep.commands import (  # gensynthtabdata,; batchconvert,; convert,; create_derived_dataset,; createbatchcsv,; dashboard,; prepare_bids,; redcap2bids,; transcribe,; validate,; verify,
    train_qc,
=======
from b2aiprep.commands import (  # gensynthtabdata,
    batchconvert,
    convert,
    create_derived_dataset,
    createbatchcsv,
    dashboard,
    prepare_bids,
    redcap2bids,
    transcribe,
    validate,
    verify,
    reproschema_audio_to_folder,
    reproschema_to_redcap,
>>>>>>> a59dfceb
)


@click.group()
@click.option(
    "--log-level",
    default="WARNING",
    type=click.Choice(["DEBUG", "INFO", "WARNING", "ERROR", "CRITICAL"]),
    help="Set the log level for the CLI.",
)
@click.pass_context
def cli(ctx, log_level):
    ctx.ensure_object(dict)
    ctx.obj["LOG_LEVEL"] = log_level

    logging.basicConfig(
        level=log_level, format="%(asctime)s - %(name)s - %(levelname)s - %(message)s"
    )
    _LOGGER = logging.getLogger(__name__)


<<<<<<< HEAD
# cli.add_command(dashboard)
# cli.add_command(redcap2bids)
# cli.add_command(prepare_bids)
# cli.add_command(validate)
# # cli.add_command(gensynthtabdata)
# cli.add_command(convert)
# cli.add_command(batchconvert)
# cli.add_command(verify)
# cli.add_command(transcribe)
# cli.add_command(createbatchcsv)
# cli.add_command(create_derived_dataset)
cli.add_command(train_qc)
=======
cli.add_command(dashboard)
cli.add_command(redcap2bids)
cli.add_command(prepare_bids)
cli.add_command(validate)
# cli.add_command(gensynthtabdata)
cli.add_command(convert)
cli.add_command(batchconvert)
cli.add_command(verify)
cli.add_command(transcribe)
cli.add_command(createbatchcsv)
cli.add_command(create_derived_dataset)
cli.add_command(reproschema_audio_to_folder)
cli.add_command(reproschema_to_redcap)
>>>>>>> a59dfceb

if __name__ == "__main__":
    # include main to enable python debugging
    cli()  # pylint: disable=no-value-for-parameter<|MERGE_RESOLUTION|>--- conflicted
+++ resolved
@@ -2,10 +2,6 @@
 
 import click
 
-<<<<<<< HEAD
-from b2aiprep.commands import (  # gensynthtabdata,; batchconvert,; convert,; create_derived_dataset,; createbatchcsv,; dashboard,; prepare_bids,; redcap2bids,; transcribe,; validate,; verify,
-    train_qc,
-=======
 from b2aiprep.commands import (  # gensynthtabdata,
     batchconvert,
     convert,
@@ -19,7 +15,6 @@
     verify,
     reproschema_audio_to_folder,
     reproschema_to_redcap,
->>>>>>> a59dfceb
 )
 
 
@@ -41,20 +36,6 @@
     _LOGGER = logging.getLogger(__name__)
 
 
-<<<<<<< HEAD
-# cli.add_command(dashboard)
-# cli.add_command(redcap2bids)
-# cli.add_command(prepare_bids)
-# cli.add_command(validate)
-# # cli.add_command(gensynthtabdata)
-# cli.add_command(convert)
-# cli.add_command(batchconvert)
-# cli.add_command(verify)
-# cli.add_command(transcribe)
-# cli.add_command(createbatchcsv)
-# cli.add_command(create_derived_dataset)
-cli.add_command(train_qc)
-=======
 cli.add_command(dashboard)
 cli.add_command(redcap2bids)
 cli.add_command(prepare_bids)
@@ -68,7 +49,7 @@
 cli.add_command(create_derived_dataset)
 cli.add_command(reproschema_audio_to_folder)
 cli.add_command(reproschema_to_redcap)
->>>>>>> a59dfceb
+
 
 if __name__ == "__main__":
     # include main to enable python debugging
