[build-system]
requires = ["setuptools>=61.0", "versioneer[toml]"]
build-backend = "setuptools.build_meta"

[project]
name = "b2aiprep"
dynamic = ["version"]
authors = [
  {name = "Rahul Brito", email = "rfbrito@mit.edu"},
  {name = "SenseIn Group", email = "sensein-social@mit.edu" },
]
description = """A small package to generate features from acoustic
recordings for the Bridge2AI voice project."""
readme = "README.md"
license = {file = "LICENSE"}
classifiers = [
    "Development Status :: 3 - Alpha",
    "Programming Language :: Python :: 3",
    "License :: OSI Approved :: Apache Software License",
    "Operating System :: OS Independent",
]
requires-python = ">=3.10"
dependencies = [
    "speechbrain>=1.0.0",
    "torchaudio>=2.0.0",
    "opensmile>=2.3.0",
    "matplotlib>=3.8.3",
    "click",
<<<<<<< HEAD
    "pydra",
    "openai-whisper",
    "whisperx @ git+https://github.com/m-bain/whisperx.git@78dcfaab51005aa703ee21375f81ed31bc248560",
=======
    "pydra~=0.23",
    "TTS",
    "accelerate",
    "datasets"
>>>>>>> 52b556c4
]

[project.optional-dependencies]
dev = [
  "pytest",
]

[project.scripts]
b2aiprep-cli = "b2aiprep.cli:main"

[project.urls]
Homepage = "https://github.com/sensein/b2aiprep"
Issues = "https://github.com/sensein/b2aiprep/issues"

[tool.versioneer]
VCS = "git"
style = "pep440"
versionfile_source = "src/b2aiprep/_version.py"
versionfile_build = "b2aiprep/_version.py"
tag_prefix = ""
parentdir_prefix = "myproject-"

[tool.black]
line-length = 100<|MERGE_RESOLUTION|>--- conflicted
+++ resolved
@@ -26,16 +26,11 @@
     "opensmile>=2.3.0",
     "matplotlib>=3.8.3",
     "click",
-<<<<<<< HEAD
-    "pydra",
-    "openai-whisper",
     "whisperx @ git+https://github.com/m-bain/whisperx.git@78dcfaab51005aa703ee21375f81ed31bc248560",
-=======
     "pydra~=0.23",
     "TTS",
     "accelerate",
     "datasets"
->>>>>>> 52b556c4
 ]
 
 [project.optional-dependencies]
